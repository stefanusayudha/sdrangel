--- conflicted
+++ resolved
@@ -83,11 +83,7 @@
     void mouseReleaseEvent(QMouseEvent* event) override;
     void mouseMoveEvent(QMouseEvent* event) override;
     void resetContextMenuType() { m_contextMenuType = ContextMenuNone; }
-<<<<<<< HEAD
-    int getAdditionalHeight() const { return 26 + 22; }  // height of top and bottom bars
-=======
     int getAdditionalHeight() const { return 22 + 22; }
->>>>>>> 69a66adf
 
     DeviceType m_deviceType;
     int m_deviceSetIndex;
