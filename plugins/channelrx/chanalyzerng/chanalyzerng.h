///////////////////////////////////////////////////////////////////////////////////
// Copyright (C) 2017 Edouard Griffiths, F4EXB                                   //
//                                                                               //
// This program is free software; you can redistribute it and/or modify          //
// it under the terms of the GNU General Public License as published by          //
// the Free Software Foundation as version 3 of the License, or                  //
//                                                                               //
// This program is distributed in the hope that it will be useful,               //
// but WITHOUT ANY WARRANTY; without even the implied warranty of                //
// MERCHANTABILITY or FITNESS FOR A PARTICULAR PURPOSE. See the                  //
// GNU General Public License V3 for more details.                               //
//                                                                               //
// You should have received a copy of the GNU General Public License             //
// along with this program. If not, see <http://www.gnu.org/licenses/>.          //
///////////////////////////////////////////////////////////////////////////////////

#ifndef INCLUDE_CHANALYZERNG_H
#define INCLUDE_CHANALYZERNG_H

#include <dsp/basebandsamplesink.h>
#include <QMutex>
#include <vector>

#include "dsp/interpolator.h"
#include "dsp/ncof.h"
#include "dsp/fftfilt.h"
#include "audio/audiofifo.h"
#include "util/message.h"

#define ssbFftLen 1024

<<<<<<< HEAD
class ChannelAnalyzerNG : public BasebandSampleSink {
public:
    ChannelAnalyzerNG(BasebandSampleSink* m_sampleSink);
	virtual ~ChannelAnalyzerNG();
=======
class DeviceSourceAPI;
class ThreadedBasebandSampleSink;
class DownChannelizer;

class ChannelAnalyzerNG : public BasebandSampleSink {
public:
    class MsgConfigureChannelAnalyzer : public Message {
        MESSAGE_CLASS_DECLARATION

    public:
        int  getChannelSampleRate() const { return m_channelSampleRate; }
        Real getBandwidth() const { return m_Bandwidth; }
        Real getLoCutoff() const { return m_LowCutoff; }
        int  getSpanLog2() const { return m_spanLog2; }
        bool getSSB() const { return m_ssb; }

        static MsgConfigureChannelAnalyzer* create(
                int channelSampleRate,
                Real Bandwidth,
                Real LowCutoff,
                int spanLog2,
                bool ssb)
        {
            return new MsgConfigureChannelAnalyzer(
                    channelSampleRate,
                    Bandwidth,
                    LowCutoff,
                    spanLog2,
                    ssb);
        }

    private:
        int  m_channelSampleRate;
        Real m_Bandwidth;
        Real m_LowCutoff;
        int  m_spanLog2;
        bool m_ssb;

        MsgConfigureChannelAnalyzer(
                int channelSampleRate,
                Real Bandwidth,
                Real LowCutoff,
                int spanLog2,
                bool ssb) :
            Message(),
            m_channelSampleRate(channelSampleRate),
            m_Bandwidth(Bandwidth),
            m_LowCutoff(LowCutoff),
            m_spanLog2(spanLog2),
            m_ssb(ssb)
        { }
    };

    class MsgConfigureChannelizer : public Message {
        MESSAGE_CLASS_DECLARATION

    public:
        int getSampleRate() const { return m_sampleRate; }
        int getCenterFrequency() const { return m_centerFrequency; }

        static MsgConfigureChannelizer* create(int sampleRate, int centerFrequency)
        {
            return new MsgConfigureChannelizer(sampleRate, centerFrequency);
        }

    private:
        int  m_sampleRate;
        int  m_centerFrequency;

        MsgConfigureChannelizer(int sampleRate, int centerFrequency) :
            Message(),
            m_sampleRate(sampleRate),
            m_centerFrequency(centerFrequency)
        { }
    };

    class MsgReportChannelSampleRateChanged : public Message {
        MESSAGE_CLASS_DECLARATION

    public:

        static MsgReportChannelSampleRateChanged* create()
        {
            return new MsgReportChannelSampleRateChanged();
        }

    private:

        MsgReportChannelSampleRateChanged() :
            Message()
        { }
    };

    ChannelAnalyzerNG(DeviceSourceAPI *deviceAPI);
	virtual ~ChannelAnalyzerNG();
	void setSampleSink(BasebandSampleSink* sampleSink) { m_sampleSink = sampleSink; }
>>>>>>> a30bda2d

	void configure(MessageQueue* messageQueue,
			int channelSampleRate,
			Real Bandwidth,
			Real LowCutoff,
			int spanLog2,
			bool ssb);

<<<<<<< HEAD
=======
	DownChannelizer *getChannelizer() { return m_channelizer; }
>>>>>>> a30bda2d
	int getInputSampleRate() const { return m_running.m_inputSampleRate; }
    int getChannelSampleRate() const { return m_running.m_channelSampleRate; }
	double getMagSq() const { return m_magsq; }

	virtual void feed(const SampleVector::const_iterator& begin, const SampleVector::const_iterator& end, bool positiveOnly);
	virtual void start();
	virtual void stop();
	virtual bool handleMessage(const Message& cmd);

<<<<<<< HEAD
private:
	class MsgConfigureChannelAnalyzer : public Message {
		MESSAGE_CLASS_DECLARATION

	public:
		int  getChannelSampleRate() const { return m_channelSampleRate; }
		Real getBandwidth() const { return m_Bandwidth; }
		Real getLoCutoff() const { return m_LowCutoff; }
		int  getSpanLog2() const { return m_spanLog2; }
		bool getSSB() const { return m_ssb; }

		static MsgConfigureChannelAnalyzer* create(
				int channelSampleRate,
				Real Bandwidth,
				Real LowCutoff,
				int spanLog2,
				bool ssb)
		{
			return new MsgConfigureChannelAnalyzer(channelSampleRate, Bandwidth, LowCutoff, spanLog2, ssb);
		}

	private:
		int  m_channelSampleRate;
		Real m_Bandwidth;
		Real m_LowCutoff;
		int  m_spanLog2;
		bool m_ssb;

		MsgConfigureChannelAnalyzer(
				int channelSampleRate,
				Real Bandwidth,
				Real LowCutoff,
				int spanLog2,
				bool ssb) :
			Message(),
			m_channelSampleRate(channelSampleRate),
			m_Bandwidth(Bandwidth),
			m_LowCutoff(LowCutoff),
			m_spanLog2(spanLog2),
			m_ssb(ssb)
		{ }
	};
=======
private slots:
    void channelizerInputSampleRateChanged();

private:
>>>>>>> a30bda2d

	struct Config
	{
	    int m_frequency;
	    int m_inputSampleRate;
	    int m_channelSampleRate;
	    Real m_Bandwidth;
	    Real m_LowCutoff;
	    int m_spanLog2;
	    bool m_ssb;

	    Config() :
	        m_frequency(0),
	        m_inputSampleRate(96000),
	        m_channelSampleRate(96000),
	        m_Bandwidth(5000),
	        m_LowCutoff(300),
	        m_spanLog2(3),
	        m_ssb(false)
	    {}
	};

	Config m_config;
	Config m_running;

<<<<<<< HEAD
=======
	DeviceSourceAPI *m_deviceAPI;
    ThreadedBasebandSampleSink* m_threadedChannelizer;
    DownChannelizer* m_channelizer;

>>>>>>> a30bda2d
	int m_undersampleCount;
	fftfilt::cmplx m_sum;
	bool m_usb;
	double m_magsq;
	bool m_useInterpolator;

	NCOF m_nco;
    Interpolator m_interpolator;
    Real m_interpolatorDistance;
    Real m_interpolatorDistanceRemain;

	fftfilt* SSBFilter;
	fftfilt* DSBFilter;

	BasebandSampleSink* m_sampleSink;
	SampleVector m_sampleBuffer;
	QMutex m_settingsMutex;

	void apply(bool force = false);

	void processOneSample(Complex& c, fftfilt::cmplx *sideband)
	{
	    int n_out;
	    int decim = 1<<m_running.m_spanLog2;

        if (m_running.m_ssb)
        {
            n_out = SSBFilter->runSSB(c, &sideband, m_usb);
        }
        else
        {
            n_out = DSBFilter->runDSB(c, &sideband);
        }

        for (int i = 0; i < n_out; i++)
        {
            // Downsample by 2^(m_scaleLog2 - 1) for SSB band spectrum display
            // smart decimation with bit gain using float arithmetic (23 bits significand)

            m_sum += sideband[i];

            if (!(m_undersampleCount++ & (decim - 1))) // counter LSB bit mask for decimation by 2^(m_scaleLog2 - 1)
            {
                m_sum /= decim;
                m_magsq = (m_sum.real() * m_sum.real() + m_sum.imag() * m_sum.imag())/ (1<<30);

                if (m_running.m_ssb & !m_usb)
                { // invert spectrum for LSB
                    //m_sampleBuffer.push_back(Sample(m_sum.imag() * 32768.0, m_sum.real() * 32768.0));
                    m_sampleBuffer.push_back(Sample(m_sum.imag(), m_sum.real()));
                }
                else
                {
                    //m_sampleBuffer.push_back(Sample(m_sum.real() * 32768.0, m_sum.imag() * 32768.0));
                    m_sampleBuffer.push_back(Sample(m_sum.real(), m_sum.imag()));
                }

                m_sum = 0;
            }
        }
	}
};

#endif // INCLUDE_CHANALYZERNG_H<|MERGE_RESOLUTION|>--- conflicted
+++ resolved
@@ -29,12 +29,6 @@
 
 #define ssbFftLen 1024
 
-<<<<<<< HEAD
-class ChannelAnalyzerNG : public BasebandSampleSink {
-public:
-    ChannelAnalyzerNG(BasebandSampleSink* m_sampleSink);
-	virtual ~ChannelAnalyzerNG();
-=======
 class DeviceSourceAPI;
 class ThreadedBasebandSampleSink;
 class DownChannelizer;
@@ -131,7 +125,6 @@
     ChannelAnalyzerNG(DeviceSourceAPI *deviceAPI);
 	virtual ~ChannelAnalyzerNG();
 	void setSampleSink(BasebandSampleSink* sampleSink) { m_sampleSink = sampleSink; }
->>>>>>> a30bda2d
 
 	void configure(MessageQueue* messageQueue,
 			int channelSampleRate,
@@ -140,10 +133,7 @@
 			int spanLog2,
 			bool ssb);
 
-<<<<<<< HEAD
-=======
 	DownChannelizer *getChannelizer() { return m_channelizer; }
->>>>>>> a30bda2d
 	int getInputSampleRate() const { return m_running.m_inputSampleRate; }
     int getChannelSampleRate() const { return m_running.m_channelSampleRate; }
 	double getMagSq() const { return m_magsq; }
@@ -153,55 +143,10 @@
 	virtual void stop();
 	virtual bool handleMessage(const Message& cmd);
 
-<<<<<<< HEAD
-private:
-	class MsgConfigureChannelAnalyzer : public Message {
-		MESSAGE_CLASS_DECLARATION
-
-	public:
-		int  getChannelSampleRate() const { return m_channelSampleRate; }
-		Real getBandwidth() const { return m_Bandwidth; }
-		Real getLoCutoff() const { return m_LowCutoff; }
-		int  getSpanLog2() const { return m_spanLog2; }
-		bool getSSB() const { return m_ssb; }
-
-		static MsgConfigureChannelAnalyzer* create(
-				int channelSampleRate,
-				Real Bandwidth,
-				Real LowCutoff,
-				int spanLog2,
-				bool ssb)
-		{
-			return new MsgConfigureChannelAnalyzer(channelSampleRate, Bandwidth, LowCutoff, spanLog2, ssb);
-		}
-
-	private:
-		int  m_channelSampleRate;
-		Real m_Bandwidth;
-		Real m_LowCutoff;
-		int  m_spanLog2;
-		bool m_ssb;
-
-		MsgConfigureChannelAnalyzer(
-				int channelSampleRate,
-				Real Bandwidth,
-				Real LowCutoff,
-				int spanLog2,
-				bool ssb) :
-			Message(),
-			m_channelSampleRate(channelSampleRate),
-			m_Bandwidth(Bandwidth),
-			m_LowCutoff(LowCutoff),
-			m_spanLog2(spanLog2),
-			m_ssb(ssb)
-		{ }
-	};
-=======
 private slots:
     void channelizerInputSampleRateChanged();
 
 private:
->>>>>>> a30bda2d
 
 	struct Config
 	{
@@ -227,13 +172,10 @@
 	Config m_config;
 	Config m_running;
 
-<<<<<<< HEAD
-=======
 	DeviceSourceAPI *m_deviceAPI;
     ThreadedBasebandSampleSink* m_threadedChannelizer;
     DownChannelizer* m_channelizer;
 
->>>>>>> a30bda2d
 	int m_undersampleCount;
 	fftfilt::cmplx m_sum;
 	bool m_usb;
