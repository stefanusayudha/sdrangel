--- conflicted
+++ resolved
@@ -159,9 +159,6 @@
 
 bool ChannelAnalyzerNGGUI::handleMessage(const Message& message __attribute__((unused)))
 {
-<<<<<<< HEAD
-	return false;
-=======
     if (ChannelAnalyzerNG::MsgReportChannelSampleRateChanged::match(message))
     {
         setNewFinalRate(m_spanLog2);
@@ -185,7 +182,6 @@
             delete message;
         }
     }
->>>>>>> a30bda2d
 }
 
 void ChannelAnalyzerNGGUI::viewChanged()
@@ -200,21 +196,12 @@
 	ui->channelPower->setText(tr("%1 dB").arg(m_channelPowerDbAvg.average(), 0, 'f', 1));
 }
 
-<<<<<<< HEAD
-void ChannelAnalyzerNGGUI::channelizerInputSampleRateChanged()
-{
-    //ui->channelSampleRate->setValueRange(7, 2000U, m_channelAnalyzer->getInputSampleRate());
-	setNewFinalRate(m_spanLog2);
-	applySettings();
-}
-=======
 //void ChannelAnalyzerNGGUI::channelizerInputSampleRateChanged()
 //{
 //    //ui->channelSampleRate->setValueRange(7, 2000U, m_channelAnalyzer->getInputSampleRate());
 //	setNewFinalRate(m_spanLog2);
 //	applySettings();
 //}
->>>>>>> a30bda2d
 
 void ChannelAnalyzerNGGUI::on_channelSampleRate_changed(quint64 value)
 {
@@ -239,11 +226,7 @@
     if (ui->useRationalDownsampler->isChecked()) {
         return ui->channelSampleRate->getValueNew();
     } else {
-<<<<<<< HEAD
-        return m_channelizer->getInputSampleRate();
-=======
         return m_channelAnalyzer->getChannelizer()->getInputSampleRate();
->>>>>>> a30bda2d
     }
 }
 
@@ -387,13 +370,6 @@
 	m_spectrumVis = new SpectrumVis(ui->glSpectrum);
 	m_scopeVis = new ScopeVisNG(ui->glScope);
 	m_spectrumScopeComboVis = new SpectrumScopeNGComboVis(m_spectrumVis, m_scopeVis);
-<<<<<<< HEAD
-	m_channelAnalyzer = new ChannelAnalyzerNG(m_spectrumScopeComboVis);
-	m_channelizer = new DownChannelizer(m_channelAnalyzer);
-	m_threadedChannelizer = new ThreadedBasebandSampleSink(m_channelizer, this);
-	connect(m_channelizer, SIGNAL(inputSampleRateChanged()), this, SLOT(channelizerInputSampleRateChanged()));
-	m_deviceAPI->addThreadedSink(m_threadedChannelizer);
-=======
 	m_channelAnalyzer = new ChannelAnalyzerNG(m_deviceAPI);
 	m_channelAnalyzer->setSampleSink(m_spectrumScopeComboVis);
 	m_channelAnalyzer->setMessageQueueToGUI(getInputMessageQueue());
@@ -401,7 +377,6 @@
 //	m_threadedChannelizer = new ThreadedBasebandSampleSink(m_channelizer, this);
 //	connect(m_channelizer, SIGNAL(inputSampleRateChanged()), this, SLOT(channelizerInputSampleRateChanged()));
 //	m_deviceAPI->addThreadedSink(m_threadedChannelizer);
->>>>>>> a30bda2d
 
     ui->deltaFrequencyLabel->setText(QString("%1f").arg(QChar(0x94, 0x03)));
     ui->deltaFrequency->setColorMapper(ColorMapper(ColorMapper::GrayGold));
@@ -438,11 +413,8 @@
 	ui->spectrumGUI->setBuddies(m_spectrumVis->getInputMessageQueue(), m_spectrumVis, ui->glSpectrum);
 	ui->scopeGUI->setBuddies(m_scopeVis->getInputMessageQueue(), m_scopeVis, ui->glScope);
 
-<<<<<<< HEAD
-=======
 	connect(getInputMessageQueue(), SIGNAL(messageEnqueued()), this, SLOT(handleInputMessages()));
 
->>>>>>> a30bda2d
 	applySettings();
 	setNewFinalRate(m_spanLog2);
 }
@@ -450,15 +422,9 @@
 ChannelAnalyzerNGGUI::~ChannelAnalyzerNGGUI()
 {
     m_deviceAPI->removeChannelInstance(this);
-<<<<<<< HEAD
-	m_deviceAPI->removeThreadedSink(m_threadedChannelizer);
-	delete m_threadedChannelizer;
-	delete m_channelizer;
-=======
 //	m_deviceAPI->removeThreadedSink(m_threadedChannelizer);
 //	delete m_threadedChannelizer;
 //	delete m_channelizer;
->>>>>>> a30bda2d
 	delete m_channelAnalyzer;
 	delete m_spectrumVis;
 	delete m_scopeVis;
@@ -574,16 +540,6 @@
 		setTitleColor(m_channelMarker.getColor());
 		ui->deltaFrequency->setValue(m_channelMarker.getCenterFrequency());
 
-<<<<<<< HEAD
-		m_channelizer->configure(m_channelizer->getInputMessageQueue(),
-			//m_channelizer->getInputSampleRate(),
-            getRequestedChannelSampleRate(),
-			m_channelMarker.getCenterFrequency());
-
-		m_channelAnalyzer->configure(m_channelAnalyzer->getInputMessageQueue(),
-			//m_channelizer->getInputSampleRate(), // TODO: specify required channel sample rate
-            getRequestedChannelSampleRate(), // TODO: specify required channel sample rate
-=======
         int sampleRate = getRequestedChannelSampleRate();
 
         ChannelAnalyzerNG::MsgConfigureChannelizer *msgChannelizer = ChannelAnalyzerNG::MsgConfigureChannelizer::create(sampleRate, m_channelMarker.getCenterFrequency());
@@ -603,7 +559,6 @@
 		m_channelAnalyzer->configure(m_channelAnalyzer->getInputMessageQueue(),
 			//m_channelizer->getInputSampleRate(), // TODO: specify required channel sample rate
 		    sampleRate, // TODO: specify required channel sample rate
->>>>>>> a30bda2d
 			ui->BW->value() * 100.0,
 			ui->lowCut->value() * 100.0,
 			m_spanLog2,
